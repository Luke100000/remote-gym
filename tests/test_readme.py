--- conflicted
+++ resolved
@@ -13,11 +13,6 @@
         },
         url="localhost",
         port=12345,
-<<<<<<< HEAD
-        enable_rendering=False,
-        use_thread=False,
-=======
->>>>>>> 68942e33
     )
 
     # Start environment
