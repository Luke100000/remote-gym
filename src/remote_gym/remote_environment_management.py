--- conflicted
+++ resolved
@@ -33,11 +33,7 @@
     url: Text,
     port: int,
     server_credentials_paths: Optional[Tuple[Text, Text, Optional[Text]]] = None,
-<<<<<<< HEAD
-    enable_rendering: bool = False,
     use_thread: bool = False,
-=======
->>>>>>> 68942e33
 ) -> grpc.Server:
     """
     Method with which every environment can be transformed to a remote one.
@@ -57,14 +53,9 @@
             - server_cert_path: Path to TSL server certificate
             - server_private_key_path: Path to TLS server private key
             - root_cert_path: Path to TSL root certificate (optional, only for client authentication)
-<<<<<<< HEAD
-        enable_rendering (bool; default False): Flag to enable rendering support for connecting RemoteEnvironments.
-            NOTE: Only supported if the passed `local_environment` has its .render_mode attribute set to "rgb_array".
         use_thread (bool; default False): Use a thread instead of processes.
             Processes (default) do not suffer from GIL performance, and can be killed safely when frozen.
             Threads have less overhead and may be required for some shared objects.
-=======
->>>>>>> 68942e33
 
     Returns:
         server: Reference to the gRPC server (for later closing)
@@ -73,13 +64,7 @@
     server = grpc.server(
         futures.ThreadPoolExecutor(),
     )
-<<<<<<< HEAD
-    servicer = RemoteEnvironmentServicer(
-        default_args=default_args, enable_rendering=enable_rendering, use_thread=use_thread
-    )
-=======
-    servicer = RemoteEnvironmentServicer(default_args=default_args)
->>>>>>> 68942e33
+    servicer = RemoteEnvironmentServicer(default_args=default_args, use_thread=use_thread)
     dm_env_rpc_pb2_grpc.add_EnvironmentServicer_to_server(servicer, server)
 
     if server_credentials_paths:
@@ -295,11 +280,7 @@
 
 
 class ProcessedEnv:
-<<<<<<< HEAD
-    def __init__(self, args: RemoteArgs, enable_rendering: bool, use_thread: bool, env_id: int):
-=======
-    def __init__(self, args: RemoteArgs, env_id: int):
->>>>>>> 68942e33
+    def __init__(self, args: RemoteArgs, use_thread: bool, env_id: int):
         self.in_queue = mp.Queue()
         self.out_queue = mp.Queue()
         self.should_reset = True
@@ -310,13 +291,9 @@
         # We pass the env_id as an additional kwarg
         args["entrypoint_kwargs"]["env_id"] = self.env_id
 
-<<<<<<< HEAD
         self.process = (Thread if use_thread else mp.Process)(
-            target=run_env_loop, args=(args, enable_rendering, self.in_queue, self.out_queue)
-        )
-=======
-        self.process = mp.Process(target=run_env_loop, args=(args, self.in_queue, self.out_queue))
->>>>>>> 68942e33
+            target=run_env_loop, args=(args, self.in_queue, self.out_queue)
+        )
         self.process.start()
 
         self.action_spec = self.get_message_from_out_queue("action_spec")
@@ -362,21 +339,14 @@
 class RemoteEnvironmentServicer(dm_env_rpc_pb2_grpc.EnvironmentServicer):
     """Runs the environment as a gRPC EnvironmentServicer."""
 
-<<<<<<< HEAD
     def __init__(
         self,
         default_args: RemoteArgs,
-        enable_rendering: bool,
         use_thread: bool,
         max_concurrent_environments: int = 1024,
     ):
         self.default_args = default_args
-        self.enable_rendering = enable_rendering
         self.use_thread = use_thread
-=======
-    def __init__(self, default_args: RemoteArgs, max_concurrent_environments: int = 1024):
-        self.default_args = default_args
->>>>>>> 68942e33
         self.environments = {}
         self.users_waiting_for_environment_destruction = set()
 
@@ -413,11 +383,7 @@
         }
 
         # Start environment
-<<<<<<< HEAD
-        self.environments[user] = ProcessedEnv(merged_args, self.enable_rendering, self.use_thread, env_id)
-=======
-        self.environments[user] = ProcessedEnv(merged_args, env_id)
->>>>>>> 68942e33
+        self.environments[user] = ProcessedEnv(merged_args, self.use_thread, env_id)
         logging.info(f"Created new environment for user {user} ({len(self.environments)} total active)")
 
         # Check if environment got stale and destroy it again
